--- conflicted
+++ resolved
@@ -638,22 +638,6 @@
                   "concrete instance with name=%s." % (filename, name)
             logger.warning(msg)
 
-<<<<<<< HEAD
-=======
-        if 'clone' in kwds:
-            kwds.pop('clone')
-            deprecation_warning(
-                "Model.create_instance() no longer accepts the 'clone' "
-                "argument: the base abstract model is always cloned.",
-                version='5.4')
-        if 'preprocess' in kwds:
-            kwds.pop('preprocess')
-            deprecation_warning(
-                "Model.create_instance() no longer accepts the preprocess' "
-                "argument: preprocessing is always deferred to when the "
-                "model is sent to the solver",
-                version='5.4')
->>>>>>> f0bc6b5a
         if kwds:
             msg = \
 """Model.create_instance() passed the following unrecognized keyword
@@ -665,13 +649,9 @@
         if self.is_constructed():
             raise RuntimeError(
                 "Cannot call Model.create_instance() on a constructed "
-<<<<<<< HEAD
-                "model.")
-=======
                 "model; returning a clone of the current model instance.",
                 version='5.4')
             return self.clone()
->>>>>>> f0bc6b5a
 
         if report_timing:
             timing.report_timing()
@@ -739,14 +719,6 @@
         """
         Load the model with data from a file, dictionary or DataPortal object.
         """
-<<<<<<< HEAD
-=======
-        if report_timing is not None:
-            deprecation_warning(
-                "The report_timing argument to Model.load() is deprecated.  "
-                "Use pyomo.common.timing.report_timing() to enable reporting "
-                "construction timing", version='5.4')
->>>>>>> f0bc6b5a
         if arg is None or isinstance(arg, str):
             dp = DataPortal(filename=arg, model=self)
         elif type(arg) is DataPortal:
