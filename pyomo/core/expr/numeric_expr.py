--- conflicted
+++ resolved
@@ -25,11 +25,7 @@
     deprecation_warning,
     relocated_module_attribute,
 )
-<<<<<<< HEAD
-from pyomo.common.errors import PyomoException
-=======
 from pyomo.common.errors import PyomoException, DeveloperError
->>>>>>> ade5ac0b
 from pyomo.common.formatting import tostr
 from pyomo.common.numeric_types import (
     native_types,
@@ -4044,30 +4040,6 @@
 #
 
 
-<<<<<<< HEAD
-def Expr_if(IF=None, THEN=None, ELSE=None):
-    """
-    Function used to construct a conditional numeric expression.
-    """
-    _pv = False
-    for _argname in ('ELSE', 'THEN', 'IF'):
-        _arg = locals()[_argname]
-        _type = _categorize_arg_type(_arg)
-        # Note that relational expressions get mapped to INVALID
-        while _type < ARG_TYPE.INVALID:
-            if _type is ARG_TYPE.MUTABLE:
-                _arg = _recast_mutable(_arg)
-            elif _type is ARG_TYPE.ASNUMERIC:
-                _arg = _arg.as_numeric()
-            else:
-                raise DeveloperError(
-                    '_categorize_arg_type() returned unexpected ARG_TYPE'
-                )
-            locals()[_argname] = _arg
-            _type = _categorize_arg_type(_arg)
-        if _type >= ARG_TYPE.VAR or _type == ARG_TYPE.INVALID:
-            _pv = True
-=======
 def _process_expr_if_arg(arg, kwargs, name):
     alt = kwargs.pop(name, None)
     if alt is not None:
@@ -4107,22 +4079,12 @@
     _pv |= _type >= ARG_TYPE.VAR or _type == ARG_TYPE.INVALID
     if kwargs:
         raise ValueError('Unrecognized arguments: ' + ', '.join(kwargs))
->>>>>>> ade5ac0b
     # Notes:
     # - side effect: IF is the last iteration, so _type == _categorize_arg_type(IF)
     # - we do NO error checking as to the actual arg types.  That is
     #   left to the writer (and as of writing [Jul 2023], the NL writer
     #   is the only writer that recognized Expr_if)
     if _type is ARG_TYPE.NATIVE:
-<<<<<<< HEAD
-        return THEN if IF else ELSE
-    elif _type is ARG_TYPE.PARAM and IF.is_constant():
-        return THEN if IF.value else ELSE
-    elif _pv:
-        return Expr_ifExpression((IF, THEN, ELSE))
-    else:
-        return NPV_Expr_ifExpression((IF, THEN, ELSE))
-=======
         return THEN_ if IF_ else ELSE_
     elif _type is ARG_TYPE.PARAM and IF_.is_constant():
         return THEN_ if IF_.value else ELSE_
@@ -4130,7 +4092,6 @@
         return Expr_ifExpression((IF_, THEN_, ELSE_))
     else:
         return NPV_Expr_ifExpression((IF_, THEN_, ELSE_))
->>>>>>> ade5ac0b
 
 
 #
