--- conflicted
+++ resolved
@@ -5,13 +5,9 @@
 import textwrap
 from math import fabs
 
-<<<<<<< HEAD
 from pyomo.core.base.plugin import TransformationFactory
-=======
 from pyomo.common.config import (ConfigBlock, ConfigValue, NonNegativeFloat,
                                  add_docstring_list)
-from pyomo.common.plugin import alias
->>>>>>> 12cb82ef
 from pyomo.core.base.constraint import Constraint
 from pyomo.core.expr.numvalue import value
 from pyomo.core.plugins.transform.hierarchy import IsomorphicTransformation
@@ -32,11 +28,6 @@
 
     """
 
-<<<<<<< HEAD
-    def _apply_to(self, model):
-        """Apply the transformation to the given model."""
-        m = model
-=======
     CONFIG = ConfigBlock("ConstraintToVarBounds")
     CONFIG.declare("tolerance", ConfigValue(
         default=1E-13, domain=NonNegativeFloat,
@@ -55,7 +46,6 @@
 
     def _apply_to(self, model, **kwds):
         config = self.CONFIG(kwds)
->>>>>>> 12cb82ef
 
         for constr in model.component_data_objects(
                 ctype=Constraint, active=True, descend_into=True):
